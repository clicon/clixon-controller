--- conflicted
+++ resolved
@@ -45,1071 +45,7 @@
 /* Controller includes */
 #include "controller.h"
 #include "controller_lib.h"
-<<<<<<< HEAD
-
-/*! Common transaction notification handling from both async and poll
- *
- * @param[in]   s       Notification socket
- * @param[in]   tidstr0 Transaction id string
- * @param[out]  match   Transaction id match
- * @param[out]  result  Transaction result
- * @param[out]  eof     EOF, socket closed
- * @param[out]  eof     EOF, socket closed
- * @retval      0       OK
- * @retval     -1       Fatal error
- */
-static int
-transaction_notification_handler(int                 s,
-                                 char               *tidstr0,
-                                 int                *match,
-                                 transaction_result *resultp,
-                                 int                *eof)
-{
-    int                retval = -1;
-    struct clicon_msg *reply = NULL;
-    cxobj             *xt = NULL;
-    cxobj             *xn;
-    int                ret;
-    char              *tidstr;
-    char              *reason = NULL;
-    char              *resstr;
-    transaction_result result;
-    
-    if (clicon_msg_rcv(s, 1, &reply, eof) < 0)
-        goto done;
-    if (*eof){
-        clicon_err(OE_PROTO, ESHUTDOWN, "Socket unexpected close");
-        close(s);
-        goto done; /* Fatal, or possibly cli may reconnect */
-    }
-    if ((ret = clicon_msg_decode(reply, NULL, NULL, &xt, NULL)) < 0) 
-        goto done;
-    if (ret == 0){ /* will not happen since no yspec ^*/
-        clicon_err(OE_NETCONF, EFAULT, "Notification malformed");
-        goto done;
-    }
-    if (clicon_debug_xml(1, xt, "Transaction") < 0)
-        goto done;
-    if ((xn = xpath_first(xt, 0, "notification/controller-transaction")) == NULL){
-        clicon_err(OE_NETCONF, EFAULT, "Notification malformed");
-        goto done;
-    }
-    reason = xml_find_body(xn, "reason");
-    if ((tidstr = xml_find_body(xn, "tid")) == NULL){
-        clicon_err(OE_NETCONF, EFAULT, "Notification malformed: no tid");
-        goto done;
-    }
-    if (tidstr0 && strcmp(tidstr0, tidstr) == 0 && match)
-        *match = 1;
-    if ((resstr = xml_find_body(xn, "result")) == NULL){
-        clicon_err(OE_NETCONF, EFAULT, "Notification malformed: no result");
-        goto done;
-    }
-    if ((result = transaction_result_str2int(resstr)) != TR_SUCCESS){
-        fprintf(stderr, "Transaction %s failed %s\n", tidstr, reason?reason:"");
-        goto ok; // error == ^C
-    }
-    if (result)
-        *resultp = result;
- ok:
-    retval = 0;
- done:
-    if (reply)
-        free(reply);
-    if (xt)
-        xml_free(xt);
-    return retval;
-}
-
-#ifdef NOTUSED
-/*! This is the callback used by transaction end notification
- *
- * param[in]  s    UNIX socket from backend  where message should be read
- * param[in]  arg  Registered transaction id string
- * @retval      0  OK
- * @retval     -1  Error
- * @see transaction_notification_poll
- */
-static int
-transaction_notification_cb(int   s, 
-                            void *arg)
-{
-    int                retval = -1;
-    int                eof = 0;
-    char              *tidstr = (char*)arg;
-    int                match = 0;
-    transaction_result result = 0;
-    
-    if (transaction_notification_handler(s, tidstr, &match, &result, &eof) < 0)
-        goto done;
-    if (eof){ /* XXX: This is never called since eof is return -1, but maybe be used later */
-        clixon_event_unreg_fd(s, transaction_notification_cb);
-        if (tidstr)
-            free(tidstr);
-        goto done;
-    }
-    if (match){
-        fprintf(stdout, "Transaction %s completed with result: %s\n", tidstr,
-                transaction_result_int2str(result));
-        clixon_event_unreg_fd(s, transaction_notification_cb);
-        if (tidstr)
-            free(tidstr);
-    }
-    retval = 0;
-  done:
-    return retval;
-}
-#endif
-
-/*! Send transaction error to backend
- *
- * @param[in] h      Clixon handle
- * @param[in] tidstr Transaction id
- * @retval    0      OK
- * @retval   -1      Error
- */
-static int
-send_transaction_error(clicon_handle h,
-                       char         *tidstr)
-{
-    int    retval = -1;
-    cbuf  *cb = NULL;
-    cxobj *xtop = NULL;
-    cxobj *xrpc;
-    cxobj *xret = NULL;
-    cxobj *xreply;
-    cxobj *xerr;
-
-    if ((cb = cbuf_new()) == NULL){
-        clicon_err(OE_PLUGIN, errno, "cbuf_new");
-        goto done;
-    }
-    cprintf(cb, "<rpc xmlns=\"%s\" username=\"%s\" %s>",
-            NETCONF_BASE_NAMESPACE,
-            clicon_username_get(h),
-            NETCONF_MESSAGE_ID_ATTR);
-    cprintf(cb, "<transaction-error xmlns=\"%s\">", CONTROLLER_NAMESPACE);
-    cprintf(cb, "<tid>%s</tid>", tidstr);
-    cprintf(cb, "<origin>CLI</origin>");
-    cprintf(cb, "<reason>Aborted by user</reason>");
-    cprintf(cb, "</transaction-error>");
-    cprintf(cb, "</rpc>");
-    if (clixon_xml_parse_string(cbuf_get(cb), YB_NONE, NULL, &xtop, NULL) < 0)
-        goto done;
-    /* Skip top-level */
-    xrpc = xml_child_i(xtop, 0);
-    /* Send to backend */
-    if (clicon_rpc_netconf_xml(h, xrpc, &xret, NULL) < 0)
-        goto done;
-    if ((xreply = xpath_first(xret, NULL, "rpc-reply")) == NULL){
-        clicon_err(OE_CFG, 0, "Malformed rpc reply");
-        goto done;
-    }
-    if ((xerr = xpath_first(xreply, NULL, "rpc-error")) != NULL){
-        clixon_netconf_error(xerr, "Get configuration", NULL);
-        goto done;
-    }
-    retval = 0;
- done:
-    if (xtop)
-        xml_free(xtop);
-    if (xret)
-        xml_free(xret);
-    if (cb)
-        cbuf_free(cb);
-    return retval;
-}
-
-/*! Poll controller notification socket
- *
- * param[in]  h      Clicon handle
- * param[in]  tidstr Transaction identifier
- * param[out] result
- * @retval    0      OK
- * @retval   -1      Error
- * @see transaction_notification_cb
- */
-static int
-transaction_notification_poll(clicon_handle       h,
-                              char               *tidstr,
-                              transaction_result *result)
-{
-    int                retval = -1;
-    int                eof = 0;
-    int                s;
-    int                match = 0;
-
-    clicon_debug(CLIXON_DBG_DEFAULT, "%s tid:%s", __FUNCTION__, tidstr);
-    if ((s = clicon_data_int_get(h, "controller-transaction-notify-socket")) < 0){
-        clicon_err(OE_EVENTS, 0, "controller-transaction-notify-socket is closed");
-        goto done;
-    }
-    while (!match){
-        if (transaction_notification_handler(s, tidstr, &match, result, &eof) < 0){
-            if (eof)
-                goto done;
-            /* Interpret as user stop transaction: abort transaction */
-            if (send_transaction_error(h, tidstr) < 0)
-                goto done;
-            cligen_output(stderr, "Aborted by user\n");
-            break;
-        }
-    }
-    if (match){
-        switch (*result){
-        case TR_ERROR:
-            cligen_output(stderr, "Error\n"); // XXX: Not recoverable??
-            break;
-        case TR_FAILED:
-            cligen_output(stderr, "Failed\n");
-            break;
-        case TR_SUCCESS:
-            break;
-        }
-    }
-    retval = 0;
- done:
-    clicon_debug(CLIXON_DBG_DEFAULT, "%s %d", __FUNCTION__, retval);
-    return retval;
-}
-
-/*! Read(pull) the config of one or several devices.
- *
- * @param[in] h
- * @param[in] cvv  : name pattern
- * @param[in] argv : replace/merge
- * @retval    0      OK
- * @retval   -1      Error
- */
-int
-cli_rpc_pull(clixon_handle h, 
-             cvec         *cvv, 
-             cvec         *argv)
-{
-    int        retval = -1;
-    cbuf      *cb = NULL;
-    cg_var    *cv;
-    cxobj     *xtop = NULL;
-    cxobj     *xrpc;
-    cxobj     *xret = NULL;
-    cxobj     *xreply;
-    cxobj     *xerr;
-    char      *op;
-    char      *name = "*";
-    cxobj     *xid;
-    char      *tidstr;
-    uint64_t   tid = 0;
-    transaction_result result;
-
-    if (argv == NULL || cvec_len(argv) != 1){
-        clicon_err(OE_PLUGIN, EINVAL, "requires argument: replace/merge");
-        goto done;
-    }
-    if ((cv = cvec_i(argv, 0)) == NULL){
-        clicon_err(OE_PLUGIN, 0, "Error when accessing argument <push>");
-        goto done;
-    }
-    op = cv_string_get(cv);
-    if (strcmp(op, "replace") != 0 && strcmp(op, "merge") != 0){
-        clicon_err(OE_PLUGIN, EINVAL, "pull <type> argument is %s, expected \"validate\" or \"commit\"", op);
-        goto done;
-    }
-    if ((cv = cvec_find(cvv, "name")) != NULL)
-        name = cv_string_get(cv);
-    if ((cb = cbuf_new()) == NULL){
-        clicon_err(OE_PLUGIN, errno, "cbuf_new");
-        goto done;
-    }
-    cprintf(cb, "<rpc xmlns=\"%s\" username=\"%s\" %s>",
-            NETCONF_BASE_NAMESPACE,
-            clicon_username_get(h),
-            NETCONF_MESSAGE_ID_ATTR);
-    cprintf(cb, "<config-pull xmlns=\"%s\">", CONTROLLER_NAMESPACE);
-    cprintf(cb, "<devname>%s</devname>", name);
-    if (strcmp(op, "merge") == 0)
-        cprintf(cb, "<merge>true</merge>");
-    cprintf(cb, "</config-pull>");
-    cprintf(cb, "</rpc>");
-    if (clixon_xml_parse_string(cbuf_get(cb), YB_NONE, NULL, &xtop, NULL) < 0)
-        goto done;
-    /* Skip top-level */
-    xrpc = xml_child_i(xtop, 0);
-    /* Send to backend */
-    if (clicon_rpc_netconf_xml(h, xrpc, &xret, NULL) < 0)
-        goto done;
-    if ((xreply = xpath_first(xret, NULL, "rpc-reply")) == NULL){
-        clicon_err(OE_CFG, 0, "Malformed rpc reply");
-        goto done;
-    }
-    if ((xerr = xpath_first(xreply, NULL, "rpc-error")) != NULL){
-        clixon_netconf_error(xerr, "Get configuration", NULL);
-        goto done;
-    }
-    if ((xid = xpath_first(xreply, NULL, "tid")) == NULL){
-        clicon_err(OE_CFG, 0, "No returned id");
-        goto done;
-    }
-    tidstr = xml_body(xid);
-    if (tidstr && parse_uint64(tidstr, &tid, NULL) <= 0)
-        goto done;
-    if (transaction_notification_poll(h, tidstr, &result) < 0)
-        goto done;
-    if (result == TR_SUCCESS)
-        cligen_output(stderr, "OK\n");
-    retval = 0;
- done:
-    if (cb)
-        cbuf_free(cb);
-    if (xret)
-        xml_free(xret);
-    if (xtop)
-        xml_free(xtop);
-    return retval;
-}
-
-/*! Read the config of one or several devices
- * @param[in] h
- * @param[in] cvv  : name pattern
- * @param[in] argv : source:running/candidate, actions:NONE/CHANGE/FORCE, push:NONE/VALIDATE/COMMIT, 
- * @RETVAL    0      OK
- * @retval   -1      Error
- * @see controller-commit in clixon-controller.yang
- */
-int
-cli_rpc_controller_commit(clixon_handle h, 
-                          cvec         *cvv, 
-                          cvec         *argv)
-{
-    int          retval = -1;
-    cbuf        *cb = NULL;
-    cg_var      *cv;
-    cxobj       *xtop = NULL;
-    cxobj       *xrpc;
-    cxobj       *xret = NULL;
-    cxobj       *xreply;
-    cxobj       *xerr;
-    char        *push_type;
-    char        *name = "*";
-    cxobj       *xid;
-    char        *tidstr;
-    uint64_t     tid = 0;
-    char        *actions_type;
-    char        *source;
-    cxobj       *xdiff;
-    char        *diff;
-    transaction_result result;
-
-    if (argv == NULL || cvec_len(argv) != 3){
-        clicon_err(OE_PLUGIN, EINVAL, "requires arguments: <datastore> <actions-type> <push-type>");
-        goto done;
-    }
-    if ((cv = cvec_i(argv, 0)) == NULL){
-        clicon_err(OE_PLUGIN, 0, "Error when accessing argument <datastore>");
-        goto done;
-    }
-    source = cv_string_get(cv);
-    if ((cv = cvec_i(argv, 1)) == NULL){
-        clicon_err(OE_PLUGIN, 0, "Error when accessing argument <actions-type>");
-        goto done;
-    }
-    actions_type = cv_string_get(cv);
-    if (actions_type_str2int(actions_type) == -1){
-        clicon_err(OE_PLUGIN, EINVAL, "<actions-type> argument is %s, expected NONE/CHANGE/FORCE", actions_type);
-        goto done;
-    }
-    if ((cv = cvec_i(argv, 2)) == NULL){
-        clicon_err(OE_PLUGIN, 0, "Error when accessing argument <push-type>");
-        goto done;
-    }
-    push_type = cv_string_get(cv);
-    if (push_type_str2int(push_type) == -1){
-        clicon_err(OE_PLUGIN, EINVAL, "<push-type> argument is %s, expected NONE/VALIDATE/COMMIT", push_type);
-        goto done;
-    }
-    if ((cv = cvec_find(cvv, "name")) != NULL)
-        name = cv_string_get(cv);
-    if ((cb = cbuf_new()) == NULL){
-        clicon_err(OE_PLUGIN, errno, "cbuf_new");
-        goto done;
-    }
-    cprintf(cb, "<rpc xmlns=\"%s\" username=\"%s\" %s>",
-            NETCONF_BASE_NAMESPACE,
-            clicon_username_get(h),
-            NETCONF_MESSAGE_ID_ATTR);
-    cprintf(cb, "<controller-commit xmlns=\"%s\">", CONTROLLER_NAMESPACE);
-    cprintf(cb, "<device>%s</device>", name);
-    cprintf(cb, "<push>%s</push>", push_type);
-    cprintf(cb, "<actions>%s</actions>", actions_type);
-    cprintf(cb, "<source>ds:%s</source>", source); /* Note add datastore prefix */
-    cprintf(cb, "</controller-commit>");
-    cprintf(cb, "</rpc>");
-    if (clixon_xml_parse_string(cbuf_get(cb), YB_NONE, NULL, &xtop, NULL) < 0)
-        goto done;
-    /* Skip top-level */
-    xrpc = xml_child_i(xtop, 0);
-    /* Send to backend */
-    if (clicon_rpc_netconf_xml(h, xrpc, &xret, NULL) < 0)
-        goto done;
-    if ((xreply = xpath_first(xret, NULL, "rpc-reply")) == NULL){
-        clicon_err(OE_CFG, 0, "Malformed rpc reply");
-        goto done;
-    }
-    if ((xerr = xpath_first(xreply, NULL, "rpc-error")) != NULL){
-        clixon_netconf_error(xerr, "Get configuration", NULL);
-        goto done;
-    }
-    if ((xid = xpath_first(xreply, NULL, "tid")) == NULL){
-        clicon_err(OE_CFG, 0, "No returned id");
-        goto done;
-    }
-    tidstr = xml_body(xid);
-    if (tidstr && parse_uint64(tidstr, &tid, NULL) <= 0)
-        goto done;
-    if (transaction_notification_poll(h, tidstr, &result) < 0)
-        goto done;
-    if (result != TR_SUCCESS)
-        goto ok;
-    /* Interpret actions and no push as diff */
-    if (actions_type_str2int(actions_type) != AT_NONE &&
-        push_type_str2int(push_type) == PT_NONE){ 
-        cbuf_reset(cb);
-        cprintf(cb, "<rpc xmlns=\"%s\" username=\"%s\" %s>",
-            NETCONF_BASE_NAMESPACE,
-            clicon_username_get(h),
-            NETCONF_MESSAGE_ID_ATTR);
-        cprintf(cb, "<datastore-diff xmlns=\"%s\">", CONTROLLER_NAMESPACE);
-        cprintf(cb, "<xpath>devices</xpath>");
-        cprintf(cb, "<dsref1>ds:running</dsref1>");
-        cprintf(cb, "<dsref2>actions</dsref2>");
-        cprintf(cb, "</datastore-diff>");
-        cprintf(cb, "</rpc>");
-        if (xtop){
-            xml_free(xtop);
-            xtop = NULL;
-        }
-        if (clixon_xml_parse_string(cbuf_get(cb), YB_NONE, NULL, &xtop, NULL) < 0)
-            goto done;
-        xrpc = xml_child_i(xtop, 0);
-        /* Send to backend */
-        if (clicon_rpc_netconf_xml(h, xrpc, &xret, NULL) < 0)
-            goto done;
-        if ((xreply = xpath_first(xret, NULL, "rpc-reply")) == NULL){
-            clicon_err(OE_CFG, 0, "Malformed rpc reply");
-            goto done;
-        }
-        if ((xerr = xpath_first(xreply, NULL, "rpc-error")) != NULL){
-            clixon_netconf_error(xerr, "Get configuration", NULL);
-            goto done;
-        }
-        if ((xdiff = xpath_first(xreply, NULL, "diff")) == NULL){
-            clicon_err(OE_CFG, 0, "No returned diff");
-            goto done;
-        }
-        if ((diff = xml_body(xdiff)) != NULL)
-            cligen_output(stdout, "%s", diff);
-    }
-    cligen_output(stderr, "OK\n");
- ok:
-    retval = 0;
- done:
-    if (cb)
-        cbuf_free(cb);
-    if (xret)
-        xml_free(xret);
-    if (xtop)
-        xml_free(xtop);
-    return retval;
-}
-
-/*! Read the config of one or several devices
- * @param[in] h
- * @param[in] cvv  : name pattern
- * @param[in] argv : 0: close, 1: open, 2: reconnect
- * @retval    0    OK
- * @retval   -1    Error
- */
-int
-cli_connection_change(clixon_handle h, 
-                      cvec         *cvv, 
-                      cvec         *argv)
-{
-    int        retval = -1;
-    cbuf      *cb = NULL;
-    cg_var    *cv;
-    cxobj     *xtop = NULL;
-    cxobj     *xrpc;
-    cxobj     *xret = NULL;
-    cxobj     *xreply;
-    cxobj     *xerr;
-    char      *name = "*";
-    char      *op;
-
-    if (argv == NULL || cvec_len(argv) != 1){
-        clicon_err(OE_PLUGIN, EINVAL, "requires argument: <operation>");
-        goto done;
-    }
-    if ((cv = cvec_i(argv, 0)) == NULL){
-        clicon_err(OE_PLUGIN, 0, "Error when accessing argument <push>");
-        goto done;
-    }
-    op = cv_string_get(cv);
-    if ((cv = cvec_find(cvv, "name")) != NULL)
-        name = cv_string_get(cv);
-    if ((cb = cbuf_new()) == NULL){
-        clicon_err(OE_PLUGIN, errno, "cbuf_new");
-        goto done;
-    }
-    cprintf(cb, "<rpc xmlns=\"%s\" username=\"%s\" %s>",
-            NETCONF_BASE_NAMESPACE,
-            clicon_username_get(h),
-            NETCONF_MESSAGE_ID_ATTR);
-    cprintf(cb, "<connection-change xmlns=\"%s\">", CONTROLLER_NAMESPACE);
-    cprintf(cb, "<devname>%s</devname>", name);
-    cprintf(cb, "<operation>%s</operation>", op);
-    cprintf(cb, "</connection-change>");
-    cprintf(cb, "</rpc>");
-    if (clixon_xml_parse_string(cbuf_get(cb), YB_NONE, NULL, &xtop, NULL) < 0)
-        goto done;
-    /* Skip top-level */
-    xrpc = xml_child_i(xtop, 0);
-    /* Send to backend */
-    if (clicon_rpc_netconf_xml(h, xrpc, &xret, NULL) < 0)
-        goto done;
-    if ((xreply = xpath_first(xret, NULL, "rpc-reply")) == NULL){
-        clicon_err(OE_CFG, 0, "Malformed rpc reply");
-        goto done;
-    }
-    if ((xerr = xpath_first(xreply, NULL, "rpc-error")) != NULL){
-        clixon_netconf_error(xerr, "Get configuration", NULL);
-        goto done;
-    }
-    retval = 0;
- done:
-    if (cb)
-        cbuf_free(cb);
-    if (xret)
-        xml_free(xret);
-    if (xtop)
-        xml_free(xtop);
-    return retval;
-}
-
-#ifdef NOTUSED
-/*! Get device config
- *
- * @param[in]  h           Clixon handle 
- * @param[in]  name        Name of device
- * @param[in]  config_type variant, eg RUNNING/TRANSIENT/SYNCED
- * @param[out] xp          XML tree reply
- * @retval     0           OK
- * @retval    -1           Error
- */
-static int
-get_device_config(clicon_handle h,
-                  char         *name,
-                  char         *config_type,
-                  cxobj       **xp)
-{
-    int              retval = -1;
-    cbuf            *cb = NULL;
-    cxobj           *xrpc = NULL;
-    cxobj           *xret = NULL;
-    cxobj           *xerr = NULL;
-
-    if ((cb = cbuf_new()) == NULL){
-        clicon_err(OE_PLUGIN, errno, "cbuf_new");
-        goto done;
-    }
-    cprintf(cb, "<rpc xmlns=\"%s\" username=\"%s\" %s>",
-            NETCONF_BASE_NAMESPACE,
-            clicon_username_get(h),
-            NETCONF_MESSAGE_ID_ATTR);
-    cprintf(cb, "<get-device-config xmlns=\"%s\">", CONTROLLER_NAMESPACE);
-    cprintf(cb, "<devname>%s</devname>", name);
-    cprintf(cb, "<config-type>%s</config-type>", config_type);
-    cprintf(cb, "</get-device-config>");
-    cprintf(cb, "</rpc>");
-    if (clixon_xml_parse_string(cbuf_get(cb), YB_NONE, NULL, &xrpc, NULL) < 0)
-        goto done;
-    /* Skip top-level */
-    if (xml_rootchild(xrpc, 0, &xrpc) < 0)
-        goto done;
-    /* Send to backend */
-    if (clicon_rpc_netconf_xml(h, xrpc, &xret, NULL) < 0)
-        goto done;
-    if ((xerr = xpath_first(xret, NULL, "rpc-reply/rpc-error")) != NULL){
-        clixon_netconf_error(xerr, "Get configuration", NULL);
-        goto done;
-    }
-    if (xp){
-        *xp = xret;
-        xret = NULL;
-    }
-    retval = 0;
- done:
-    if (cb)
-        cbuf_free(cb);
-    if (xrpc)
-        xml_free(xrpc);
-    if (xret)
-        xml_free(xret);
-    return retval;
-}
-#endif
-
-/*! Show controller device states
- * @param[in] h
- * @param[in] cvv  : name pattern
- * @param[in] argv : "detail"?
- * @retval    0    OK
- * @retval   -1    Error
- */
-int
-cli_show_devices(clixon_handle h,
-                 cvec         *cvv,
-                 cvec         *argv)
-{
-    int                retval = -1;
-    cvec              *nsc = NULL;
-    cxobj             *xc;
-    cxobj             *xerr;
-    cbuf              *cb = NULL;
-    cxobj             *xn = NULL; /* XML of senders */
-    char              *name;
-    char              *state;
-    char              *timestamp;
-    char              *logmsg;
-    char              *pattern = NULL;
-    cg_var            *cv;
-    int                detail = 0;
-    
-    if (argv != NULL && cvec_len(argv) != 1){
-        clicon_err(OE_PLUGIN, EINVAL, "optional argument: <detail>");
-        goto done;
-    }
-    if (cvec_len(argv) == 1){
-        if ((cv = cvec_i(argv, 0)) == NULL){
-            clicon_err(OE_PLUGIN, 0, "Error when accessing argument <detail>");
-            goto done;
-        }
-        detail = strcmp(cv_string_get(cv),"detail")==0;
-    }
-    if ((cv = cvec_find(cvv, "name")) != NULL)
-        pattern = cv_string_get(cv);
-    if ((cb = cbuf_new()) == NULL){
-        clicon_err(OE_PLUGIN, errno, "cbuf_new");
-        goto done;
-    }
-    /* Get config */
-    if ((nsc = xml_nsctx_init("co", CONTROLLER_NAMESPACE)) == NULL)
-        goto done;
-    if (clicon_rpc_get(h, "co:devices", nsc, CONTENT_ALL, -1, "report-all", &xn) < 0)
-        goto done;
-    if ((xerr = xpath_first(xn, NULL, "/rpc-error")) != NULL){
-        clixon_netconf_error(xerr, "Get devices", NULL);
-        goto done;
-    }
-    /* Change top from "data" to "devices" */
-    if ((xc = xml_find_type(xn, NULL, "devices", CX_ELMNT)) != NULL){
-        if (xml_rootchild_node(xn, xc) < 0)
-            goto done;
-        xn = xc;
-        if (detail){
-            if (clixon_xml2file(stdout, xn, 0, 1, NULL, cligen_output, 0, 1) < 0)
-                goto done;
-        }
-        else {
-            cligen_output(stdout, "%-23s %-10s %-22s %-30s\n", "Name", "State", "Time", "Logmsg");
-            cligen_output(stdout, "=======================================================================================\n");
-            xc = NULL;
-            while ((xc = xml_child_each(xn, xc, CX_ELMNT)) != NULL) {
-                char *p;
-                char logstr[30];
-
-                name = xml_find_body(xc, "name");
-                if (pattern != NULL && fnmatch(pattern, name, 0) != 0)
-                    continue;
-                cligen_output(stdout, "%-24s",  name);
-                state = xml_find_body(xc, "conn-state");
-                cligen_output(stdout, "%-11s",  state?state:"");
-                if ((timestamp = xml_find_body(xc, "conn-state-timestamp")) != NULL){
-                    /* Remove 6 us digits */
-                    if ((p = rindex(timestamp, '.')) != NULL)
-                        *p = '\0';
-                }
-                cligen_output(stdout, "%-23s", timestamp?timestamp:"");
-                if ((logmsg = xml_find_body(xc, "logmsg")) != NULL){
-                    strncpy(logstr, logmsg, 30);
-                    logstr[29] = '\0';
-                    cligen_output(stdout, "%s",  logstr);
-                }
-                cligen_output(stdout, "\n");
-            }
-        }
-    }
-    retval = 0;
- done:
-    if (nsc)
-        cvec_free(nsc);
-    if (xn)
-        xml_free(xn);
-    if (cb)
-        cbuf_free(cb);
-    return retval;
-}
-
-/*! Show controller device states
- * @param[in] h
- * @param[in] cvv  
- * @param[in] argv : "last" or "all"
- * @retval    0    OK
- * @retval   -1    Error
- */
-int
-cli_show_transactions(clixon_handle h,
-                      cvec         *cvv,
-                      cvec         *argv)
-{
-    int                retval = -1;
-    cvec              *nsc = NULL;
-    cxobj             *xc;
-    cxobj             *xerr;
-    cbuf              *cb = NULL;
-    cxobj             *xn = NULL; /* XML of senders */
-    cg_var            *cv;
-    int                all = 0;
-    
-    if (argv == NULL || cvec_len(argv) != 1){
-        clicon_err(OE_PLUGIN, EINVAL, "requires argument: <operation>");
-        goto done;
-    }
-    if ((cv = cvec_i(argv, 0)) == NULL){
-        clicon_err(OE_PLUGIN, 0, "Error when accessing argument <all>");
-        goto done;
-    }
-    all = strcmp(cv_string_get(cv), "all")==0;
-    if ((cb = cbuf_new()) == NULL){
-        clicon_err(OE_PLUGIN, errno, "cbuf_new");
-        goto done;
-    }
-    /* Get config */
-    if ((nsc = xml_nsctx_init("co", CONTROLLER_NAMESPACE)) == NULL)
-        goto done;
-    if (clicon_rpc_get(h, "co:transactions", nsc, CONTENT_ALL, -1, "report-all", &xn) < 0)
-        goto done;
-    if ((xerr = xpath_first(xn, NULL, "/rpc-error")) != NULL){
-        clixon_netconf_error(xerr, "Get devices", NULL);
-        goto done;
-    }
-    /* Change top from "data" to "devices" */
-    if ((xc = xml_find_type(xn, NULL, "transactions", CX_ELMNT)) != NULL){
-        if (xml_rootchild_node(xn, xc) < 0)
-            goto done;
-        xn = xc;
-        if (all){
-            xn = xc;
-            xc = NULL;
-            while ((xc = xml_child_each(xn, xc, CX_ELMNT)) != NULL) {
-                if (clixon_xml2file(stdout, xc, 0, 1, NULL, cligen_output, 0, 1) < 0)
-                    goto done;
-            }
-        }
-        else{
-            if ((xc = xml_child_i(xn, xml_child_nr(xn) - 1)) != NULL){
-                if (clixon_xml2file(stdout, xc, 0, 1, NULL, cligen_output, 0, 1) < 0)
-                    goto done;
-            }
-        }
-    }
-    retval = 0;
- done:
-    if (nsc)
-        cvec_free(nsc);
-    if (xn)
-        xml_free(xn);
-    if (cb)
-        cbuf_free(cb);
-    return retval;
-}
-
-/*! Send a pull transient
- *
- * @param[in]   h    Clixon handle
- * @param[out]  tid  Transaction id
- * @retval      0    OK
- * @retval     -1    Error
- */
-static int
-send_pull_transient(clicon_handle h,
-                    char         *name,
-                    char        **tidstrp)
-{
-    int        retval = -1;
-    cbuf      *cb = NULL;
-    cxobj     *xtop = NULL;
-    cxobj     *xret = NULL;
-    cxobj     *xrpc;
-    cxobj     *xreply;
-    cxobj     *xerr;
-    cxobj     *xid;
-    char      *tidstr;
-    uint64_t   tid=0;
-
-    if ((cb = cbuf_new()) == NULL){
-        clicon_err(OE_PLUGIN, errno, "cbuf_new");
-        goto done;
-    }
-    cprintf(cb, "<rpc xmlns=\"%s\" username=\"%s\" %s>",
-            NETCONF_BASE_NAMESPACE,
-            clicon_username_get(h),
-            NETCONF_MESSAGE_ID_ATTR);
-    cprintf(cb, "<config-pull xmlns=\"%s\">", CONTROLLER_NAMESPACE);
-    cprintf(cb, "<devname>%s</devname>", name);
-    cprintf(cb, "<transient>true</transient>>");
-    cprintf(cb, "</config-pull>");
-    cprintf(cb, "</rpc>");
-    if (clixon_xml_parse_string(cbuf_get(cb), YB_NONE, NULL, &xtop, NULL) < 0)
-        goto done;
-    /* Skip top-level */
-    xrpc = xml_child_i(xtop, 0);
-    /* Send to backend */
-    if (clicon_rpc_netconf_xml(h, xrpc, &xret, NULL) < 0)
-        goto done;
-    if ((xreply = xpath_first(xret, NULL, "rpc-reply")) == NULL){
-        clicon_err(OE_CFG, 0, "Malformed rpc reply");
-        goto done;
-    }
-    if ((xerr = xpath_first(xreply, NULL, "rpc-error")) != NULL){
-        clixon_netconf_error(xerr, "Get configuration", NULL);
-        goto done;
-    }
-    if ((xid = xpath_first(xreply, NULL, "tid")) == NULL){
-        clicon_err(OE_CFG, 0, "No returned id");
-        goto done;
-    }
-    if ((tidstr = strdup(xml_body(xid))) == NULL){
-        clicon_err(OE_UNIX, errno, "strdup");
-        goto done;
-    }
-    if (parse_uint64(tidstr, &tid, NULL) <= 0)
-        goto done;
-    if (tid == 0){
-        clicon_err(OE_UNIX, errno, "Invalid tid = 0");
-        goto done;
-    }
-    if (tidstrp && (*tidstrp = strdup(tidstr)) == NULL){
-        clicon_err(OE_UNIX, errno, "strdup");
-        goto done;
-    }
-    retval = 0;
- done:
-    if (xtop)
-        xml_free(xtop);
-    if (xret)
-        xml_free(xret);
-    return retval;
-}
-
-/*! Compare device config types: running with last saved synced or current device (transient)
- *
- * @param[in]   h       Clicon handle
- * @param[in]   cvv     name: device pattern
- * @param[in]   argv    <format>        "text"|"xml"|"json"|"cli"|"netconf" (see format_enum)
- * @param[in]   dt1     First device config config 
- * @param[in]   dt2     Second device config config
- * @param[out]  diffp   Allocated diff string
- * @retval      0       OK
- * @retval     -1       Error
- */
-int
-compare_device_config_type(clicon_handle      h, 
-                           cvec              *cvv, 
-                           cvec              *argv,
-                           device_config_type dt1,
-                           device_config_type dt2,
-                           char             **diffp)
-{
-    int              retval = -1;
-    enum format_enum format;
-    cg_var          *cv;
-    char            *pattern = "*";
-    char            *tidstr = NULL;
-    char            *formatstr;
-    cxobj           *xtop = NULL;
-    cxobj           *xret = NULL;
-    cxobj           *xrpc;
-    cxobj           *xreply;
-    cxobj           *xerr;
-    cxobj           *xdiff;
-    cbuf            *cb = NULL;
-    char            *device_type = NULL;
-    char            *diff;
-    transaction_result result;
-    
-    if (cvec_len(argv) > 1){
-        clicon_err(OE_PLUGIN, EINVAL, "Received %d arguments. Expected: <format>]", cvec_len(argv));
-        goto done;
-    }
-    cv = cvec_i(argv, 0);
-    formatstr = cv_string_get(cv);
-    if ((int)(format = format_str2int(formatstr)) < 0){
-        clicon_err(OE_PLUGIN, 0, "Not valid format: %s", formatstr);
-        goto done;
-    }
-    if ((cv = cvec_find(cvv, "name")) != NULL)
-        pattern = cv_string_get(cv);
-    /* If remote, start with requesting it asynchrously */
-    if (dt1 == DT_TRANSIENT || dt2 == DT_TRANSIENT){
-        /* Send pull <transient> */
-        if (send_pull_transient(h, pattern, &tidstr) < 0)
-            goto done;
-        /* Wait to complete transaction try ^C here */
-        if (transaction_notification_poll(h, tidstr, &result) < 0)
-            goto done;
-        if (result == TR_SUCCESS)
-            goto ok;
-    }
-    if ((cb = cbuf_new()) == NULL){
-        clicon_err(OE_PLUGIN, errno, "cbuf_new");
-        goto done;
-    }
-    cprintf(cb, "<rpc xmlns=\"%s\" username=\"%s\" %s>",
-            NETCONF_BASE_NAMESPACE,
-            clicon_username_get(h),
-            NETCONF_MESSAGE_ID_ATTR);
-    cprintf(cb, "<datastore-diff xmlns=\"%s\">", CONTROLLER_NAMESPACE);
-    cprintf(cb, "<xpath>config</xpath>");
-    device_type = device_config_type_int2str(dt1);
-    cprintf(cb, "<devname>%s</devname>", pattern);
-    cprintf(cb, "<config-type1>%s</config-type1>", device_type);
-    device_type = device_config_type_int2str(dt2);
-    cprintf(cb, "<config-type2>%s</config-type2>", device_type);
-    cprintf(cb, "</datastore-diff>");
-    cprintf(cb, "</rpc>");
-    if (xtop){
-        xml_free(xtop);
-        xtop = NULL;
-    }
-    if (clixon_xml_parse_string(cbuf_get(cb), YB_NONE, NULL, &xtop, NULL) < 0)
-        goto done;
-    xrpc = xml_child_i(xtop, 0);
-    /* Send to backend */
-    if (clicon_rpc_netconf_xml(h, xrpc, &xret, NULL) < 0)
-        goto done;
-    if ((xreply = xpath_first(xret, NULL, "rpc-reply")) == NULL){
-        clicon_err(OE_CFG, 0, "Malformed rpc reply");
-        goto done;
-    }
-    if ((xerr = xpath_first(xreply, NULL, "rpc-error")) != NULL){
-        clixon_netconf_error(xerr, "Get configuration", NULL);
-        goto done;
-    }
-    if ((xdiff = xpath_first(xreply, NULL, "diff")) == NULL){
-        clicon_err(OE_CFG, 0, "No returned diff");
-        goto done;
-    }
-    if ((diff = xml_body(xdiff)) != NULL && diffp){
-        if ((*diffp = strdup(diff)) == NULL){
-            clicon_err(OE_UNIX, errno, "strdup");
-            goto done;
-        }
-    }
- ok:
-    retval = 0;
- done:
-    if (xret)
-        xml_free(xret);
-    if (xtop)
-        xml_free(xtop);
-    if (cb)
-        cbuf_free(cb);
-    return retval;
-}
-
-/*! Compare device dbs: running with (last) synced db
- *
- * @param[in]   h     Clicon handle
- * @param[in]   cvv  
- * @param[in]   argv  arg: 0 as xml, 1: as text
- * @retval      0     OK
- * @retval     -1     Error
- */
-int
-compare_device_db_sync(clicon_handle h, 
-                       cvec         *cvv, 
-                       cvec         *argv)
-{
-    int   retval = -1;
-    char *diff = NULL;
-
-    if (compare_device_config_type(h, cvv, argv, DT_SYNCED, DT_RUNNING, &diff) < 0)
-        goto done;
-    if (diff)
-        cligen_output(stdout, "%s", diff);
-    retval = 0;
- done:
-    if (diff)
-        free(diff);
-    return retval;
-}
-
-/*! Compare device dbs: running with current device (transient)
- *
- * @param[in] h     Clicon handle
- * @param[in] cvv  : name pattern or NULL
- * @param[in] argv  arg: 0 as xml, 1: as text
- * @retval    0     OK
- * @retval   -1     Error
- */
-int
-compare_device_db_dev(clicon_handle h, 
-                      cvec         *cvv,
-                      cvec         *argv)
-{
-    int   retval = -1;
-    char *diff = NULL;
-
-    if (compare_device_config_type(h, cvv, argv, DT_TRANSIENT, DT_RUNNING, &diff) < 0)
-        goto done;
-    if (diff)
-        cligen_output(stdout, "%s", diff);
-    retval = 0;
- done:
-    if (diff)
-        free(diff);
-    return retval;
-}
-
-/*! Check if device(s) is in sync
- * @param[in] h
- * @param[in] cvv  : name pattern
- * @param[in] argv 
- * @retval    0    OK
- * @retval   -1    Error
- */
-int
-check_device_db(clixon_handle h,
-                cvec         *cvv,
-                cvec         *argv)
-{
-    int   retval = -1;
-    char *diff = NULL;
-    
-    if (compare_device_config_type(h, cvv, argv, DT_RUNNING, DT_TRANSIENT, &diff) < 0)
-        goto done;
-    if (diff && strlen(diff))
-        cligen_output(stdout, "device out-of-sync\n");
-    else
-        cligen_output(stdout, "OK\n");
-    retval = 0;
- done:
-    if (diff)
-        free(diff);
-    return retval;    
-}
-=======
 #include "controller_cli_callbacks.h"
->>>>>>> 3626ded7
 
 /* Called when application is "started", (almost) all initialization is complete 
  *
@@ -1301,12 +237,9 @@
     yang_stmt    *yspec1 = NULL;
     clicon_handle h;
     cvec         *cvv_edit;
-<<<<<<< HEAD
-=======
     cxobj        *xdevs = NULL;
     cxobj        *xdev;
     pt_head      *ph;
->>>>>>> 3626ded7
 
     h = cligen_userhandle(ch);
     if (strcmp(name, "mountpoint") != 0)
@@ -1326,10 +259,6 @@
         if ((cvdev = cvec_next(cvt, cv)) == NULL)
             goto ok;
     }
-<<<<<<< HEAD
-    if ((devname = cv_string_get(cvdev)) == NULL)
-        goto ok;
-=======
     if ((pattern = cv_string_get(cvdev)) == NULL)
         goto ok;
     /* Pattern match all devices (mountpoints) into xdevs
@@ -1341,39 +270,10 @@
      */
     if (rpc_get_yanglib_mount_match(h, pattern, 1, &xdevs) < 0)
         goto done;
->>>>>>> 3626ded7
     if ((cb = cbuf_new()) == NULL){
         clicon_err(OE_UNIX, errno, "cbuf_new");
         goto done;
     }
-<<<<<<< HEAD
-    cprintf(cb, "mountpoint-%s", devname);
-    treename2 = cbuf_get(cb);
-    /* Does this tree exist? */
-    if (cligen_ph_find(ch, treename2) == NULL){
-        if (create_autocli_mount_tree(h, devname, treename2, &yspec1) < 0)
-            goto done;
-        if (yspec1 == NULL){
-            clicon_err(OE_YANG, 0, "No yang spec");
-            goto done;
-        }
-        /* Generate auto-cligen tree from the specs */
-        if (yang2cli_yspec(h, yspec1, treename2, 0) < 0)
-            goto done;
-        /* Sanity */
-        if (cligen_ph_find(ch, treename2) == NULL){
-            clicon_err(OE_YANG, 0, "autocli should have  been generated but is not?");
-            goto done;
-        }
-    }
-    if (namep &&
-        (*namep = strdup(treename2)) == NULL){
-        clicon_err(OE_UNIX, errno, "strdup");
-        goto done;
-    }
-    retval = 1;
- done:
-=======
     /* Loop through all matching devices, check if clispec exists, if not generate
      * But only for first match
      */
@@ -1437,7 +337,6 @@
         free(firsttree);
     if (xdevs)
         xml_free(xdevs);
->>>>>>> 3626ded7
     if (cb)
         cbuf_free(cb);
     return retval;
@@ -1490,7 +389,6 @@
         goto ok;
     if ((cb = cbuf_new()) == NULL){
         clicon_err(OE_XML, errno, "cbuf_new");
-<<<<<<< HEAD
         goto done;
     }
     if (xml_nsctx_node(xm, &nsc) < 0)
@@ -1508,25 +406,6 @@
         recursion--;
         goto done;
     }
-=======
-        goto done;
-    }
-    if (xml_nsctx_node(xm, &nsc) < 0)
-        goto done;
-    if (xml2xpath(xm, nsc, 1, 1, &xpath) < 0)
-        goto done;
-    /* xm can be rooted somewhere else than "/devices" , such as /rpc-reply */
-    if ((str = strstr(xpath, "/devices/device")) == NULL)
-        goto ok;
-    if (xml_nsctx_add(nsc, "yanglib", "urn:ietf:params:xml:ns:yang:ietf-yang-library") < 0)
-        goto done;
-    cprintf(cb, "%s/yanglib:yang-library/yanglib:module-set[yanglib:name='mount']", str);
-    recursion++;
-    if (clicon_rpc_get(h, cbuf_get(cb), nsc, CONTENT_ALL, -1, "explicit", &xt) < 0){
-        recursion--;
-        goto done;
-    }
->>>>>>> 3626ded7
     recursion--;
     if ((xerr = xpath_first(xt, NULL, "/rpc-error")) != NULL){
         clixon_netconf_error(xerr, "clicon_rpc_get", NULL);
