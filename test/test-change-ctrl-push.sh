#!/usr/bin/env bash
# Assume backend and devics running
# Reset devices and backend
# Commit a change to controller device config: remove x, change y, and add z
# Push validate to devices
# Push to devices

set -eu

# Magic line must be first in script (see README.md)
s="$_" ; . ./lib.sh || if [ "$s" = $0 ]; then exit 0; else return 0; fi

# Set if also push, not only change (useful for manually doing push)
: ${push:=true}

# Set if also push commit, not only push validate
: ${commit:=true}

# Reset devices with initial config
. ./reset-devices.sh

if $BE; then
    echo "Kill old backend"
    ${PREFIX} clixon_backend -s init -f $CFG -z

    echo "Start new backend"
    ${PREFIX} clixon_backend -s init  -f $CFG -D $DBG
fi

# Check backend is running
wait_backend

# Reset controller
. ./reset-controller.sh

i=1

# Change device in controller: Remove x, change y=122, and add z=99
for x in $CONTAINERS; do
    NAME=$IMG$i
    ret=$(${PREFIX} ${clixon_netconf} -0 -f $CFG <<EOF
<?xml version="1.0" encoding="UTF-8"?>
<hello xmlns="urn:ietf:params:xml:ns:netconf:base:1.0">
   <capabilities>
      <capability>urn:ietf:params:netconf:base:1.0</capability>
   </capabilities>
</hello>]]>]]>
<rpc xmlns="urn:ietf:params:xml:ns:netconf:base:1.0"
     xmlns:nc="urn:ietf:params:xml:ns:netconf:base:1.0"
     message-id="42">
  <edit-config>
    <target><candidate/></target>
    <default-operation>none</default-operation>
    <config>
      <devices xmlns="http://clicon.org/controller">
	<device>
	  <name>$NAME</name>
	  <config>
	    <table xmlns="urn:example:clixon">
	      <parameter nc:operation="remove">
		<name>x</name>
	      </parameter>
	      <parameter>
		<name>y</name>
		<value nc:operation="replace">122</value>
	       </parameter>
	       <parameter nc:operation="merge">>
		 <name>z</name>
		 <value>99</value>
	       </parameter>
	    </table>
	  </config>
	</device>
      </devices>
    </config>
  </edit-config>
</rpc>]]>]]>
EOF
	  )
    match=$(echo $ret | grep --null -Eo "<rpc-error>") || true
    if [ -n "$match" ]; then
	echo "netconf rpc-error detected"
	exit 1
    fi

    i=$((i+1))
done

new "local commit"
${PREFIX} ${clixon_netconf} -0 -f $CFG <<EOF
<?xml version="1.0" encoding="UTF-8"?>
<hello xmlns="urn:ietf:params:xml:ns:netconf:base:1.0">
   <capabilities>
      <capability>urn:ietf:params:netconf:base:1.0</capability>
   </capabilities>
</hello>]]>]]>
<rpc xmlns="urn:ietf:params:xml:ns:netconf:base:1.0" message-id="43">
  <commit/>
</rpc>]]>]]>
EOF

if ! $push ; then
    echo "Stop after change, no push"
    echo OK
    exit 0
fi

new "push validate"
ret=$(${PREFIX} ${clixon_netconf} -q0 -f $CFG <<EOF
<rpc xmlns="urn:ietf:params:xml:ns:netconf:base:1.0" message-id="43">
  <controller-commit xmlns="http://clicon.org/controller">
    <push>VALIDATE</push>
    <source>ds:running</source>
  </controller-commit>
</rpc>]]>]]>
EOF
   )
echo "ret:$ret"
match=$(echo $ret | grep --null -Eo "<rpc-error>") || true
if [ -n "$match" ]; then
    echo "netconf rpc-error detected"
    exit 1
fi

# XXX get transaction-id from ret and wait for that?

sleep $sleep

new "push commit"
ret=$(${PREFIX} ${clixon_netconf} -q0 -f $CFG <<EOF
<rpc xmlns="urn:ietf:params:xml:ns:netconf:base:1.0" message-id="43">
  <controller-commit xmlns="http://clicon.org/controller">
    <push>COMMIT</push>
    <source>ds:running</source>
  </controller-commit>
</rpc>]]>]]>
EOF
      )

echo "ret:$ret"
match=$(echo $ret | grep --null -Eo "<rpc-error>") || true
if [ -n "$match" ]; then
    echo "netconf rpc-error detected"
    exit 1
fi

if ! $commit ; then
    echo "Stop after push validate, no commit"
    echo OK
    exit 0
fi

sleep $sleep

<<<<<<< HEAD
new "Verify controller"
res=$(${PREFIX} ${clixon_cli} -1f $CFG show devices | grep OPEN | wc -l)
=======
echo "Verify open devices"
ret=$(${PREFIX} ${clixon_netconf} -q0 -f $CFG <<EOF
<rpc xmlns="urn:ietf:params:xml:ns:netconf:base:1.0" xmlns:nc="urn:ietf:params:xml:ns:netconf:base:1.0" message-id="43">
   <get cl:content="all" xmlns:cl="http://clicon.org/lib">
      <nc:filter nc:type="xpath" nc:select="co:devices/co:device/co:conn-state" xmlns:co="http://clicon.org/controller"/>
   </get>
</rpc>]]>]]>
EOF
   )        
echo "$ret"
match=$(echo "$ret" | grep --null -Eo "<rpc-error>") || true
if [ -n "$match" ]; then
    echo "Error: $res"
    exit -1;
fi
res=$(echo "$ret" | sed 's/OPEN/OPEN\n/g' | grep -c "OPEN")
>>>>>>> b1cc6879
if [ "$res" != "$nr" ]; then
    echo "Error: $res"
    exit -1;
fi

<<<<<<< HEAD
i=1

new "Verify containers"
for x in $CONTAINERS; do
=======
new "Verify containers"
for i in $(seq 1 $nr); do
>>>>>>> b1cc6879
    NAME=$IMG$i

    echo $NAME

    ret=$(${clixon_netconf} -qe0 -f $CFG <<EOF
<rpc xmlns="urn:ietf:params:xml:ns:netconf:base:1.0"
xmlns:nc="urn:ietf:params:xml:ns:netconf:base:1.0"
message-id="42">
  <get-config>
    <source><running/></source>
    <filter type='subtree'>
      <devices xmlns="http://clicon.org/controller">
	<device>
	  <name>$NAME</name>
	  <config>
	    <table xmlns="urn:example:clixon"/>
	  </config>
	</device>
      </devices>
    </filter>
  </get-config>
</rpc>]]>]]>
EOF
       )
    echo "ret:$ret"
    match=$(echo $ret | grep --null -Eo "<rpc-error>") || true
    if [ -n "$match" ]; then
	echo "netconf rpc-error detected on $NAME"
	exit 1
    fi
    match=$(echo $ret | grep --null -Eo '<config><table xmlns="urn:example:clixon"><parameter><name>y</name><value>122</value></parameter><parameter><name>z</name><value>99</value></parameter></table></config>') || true
    if [ -z "$match" ]; then
	echo "netconf rpc get-config failed on $NAME"
	exit 1
    fi

    i=$((i+1))
done

if $BE; then
    echo "Kill old backend"
    ${PREFIX} clixon_backend -s init -f $CFG -z
fi

unset push
unset commit

echo "test-change-ctrl OK"<|MERGE_RESOLUTION|>--- conflicted
+++ resolved
@@ -152,10 +152,9 @@
 
 sleep $sleep
 
-<<<<<<< HEAD
 new "Verify controller"
 res=$(${PREFIX} ${clixon_cli} -1f $CFG show devices | grep OPEN | wc -l)
-=======
+
 echo "Verify open devices"
 ret=$(${PREFIX} ${clixon_netconf} -q0 -f $CFG <<EOF
 <rpc xmlns="urn:ietf:params:xml:ns:netconf:base:1.0" xmlns:nc="urn:ietf:params:xml:ns:netconf:base:1.0" message-id="43">
@@ -172,21 +171,16 @@
     exit -1;
 fi
 res=$(echo "$ret" | sed 's/OPEN/OPEN\n/g' | grep -c "OPEN")
->>>>>>> b1cc6879
+
 if [ "$res" != "$nr" ]; then
     echo "Error: $res"
     exit -1;
 fi
 
-<<<<<<< HEAD
 i=1
 
 new "Verify containers"
 for x in $CONTAINERS; do
-=======
-new "Verify containers"
-for i in $(seq 1 $nr); do
->>>>>>> b1cc6879
     NAME=$IMG$i
 
     echo $NAME
