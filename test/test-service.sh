--- conflicted
+++ resolved
@@ -189,8 +189,6 @@
     DEV2=""
 fi
 
-<<<<<<< HEAD
-=======
 if [ $nr -gt 1 ]; then
     DEV2="<device>
            <name>clixon-example2</name>
@@ -215,7 +213,6 @@
     DEV2=""
 fi
 
->>>>>>> 3626ded7
 new "edit testA(1)"
 ret=$(${PREFIX} ${clixon_netconf} -0 -f $CFG <<EOF
 <?xml version="1.0" encoding="UTF-8"?>
@@ -252,28 +249,6 @@
 	 </testB>
       </services>
       <devices xmlns="http://clicon.org/controller">
-<<<<<<< HEAD
-	 <device>
-	   <name>clixon-example1</name>
-	   <config>
-	     <table xmlns="urn:example:clixon">
-	       <parameter>
-		 <name>0x</name>
-	       </parameter>
-	       <parameter>
-		 <name>A0x</name>
-	       </parameter>
-	       <parameter>
-		 <name>A0y</name>
-	       </parameter>
-	       <parameter>
-		 <name>A0z</name>
-	       </parameter>
-	     </table>
-	   </config>
-	 </device>
-	 $DEV2
-=======
          <device>
            <name>clixon-example1</name>
            <config>
@@ -294,7 +269,6 @@
            </config>
          </device>
          $DEV2
->>>>>>> 3626ded7
       </devices>
     </config>
   </edit-config>
@@ -350,14 +324,7 @@
     echo "netconf rpc-error detected"
     exit 1
 fi
-<<<<<<< HEAD
-
-new "commit diff"
-echo "${PREFIX} ${clixon_cli} -m configure -1f $CFG commit diff"
-=======
-      
-new "commit diff"
->>>>>>> 3626ded7
+
 ret=$(${PREFIX} ${clixon_cli} -m configure -1f $CFG commit diff)
 
 match=$(echo $ret | grep --null -Eo '+ <name>Az</name>') || true
