# Controller test script using cli, pyapi, backend and two example devices
# 1a. edit a service with (local) syntax error
# 1b. edit a service: set x=1.2.3.4
# 2. Commit (push) service
# 3. Check device config on controller and devices

set -u

# Magic line must be first in script (see README.md)
s="$_" ; . ./lib.sh || if [ "$s" = $0 ]; then exit 0; else return 0; fi

dir=/var/tmp/$0
if [ ! -d $dir ]; then
    mkdir $dir
fi
CFG=$dir/controller.xml
fyang=$dir/clixon-test@2023-03-22.yang
pydir=$dir/py
if [ ! -d $pydir ]; then
    mkdir $pydir
fi

<<<<<<< HEAD
=======
# If set to false, override starting of clixon_server.py in test (you bring your own)
: ${PY:=true}

>>>>>>> 3626ded7
cat<<EOF > $CFG
<clixon-config xmlns="http://clicon.org/config">
  <CLICON_CONFIGFILE>/usr/local/etc/controller.xml</CLICON_CONFIGFILE>
  <CLICON_FEATURE>ietf-netconf:startup</CLICON_FEATURE>
  <CLICON_FEATURE>clixon-restconf:allow-auth-none</CLICON_FEATURE>
  <CLICON_YANG_DIR>/usr/local/share/clixon</CLICON_YANG_DIR>
  <CLICON_YANG_MAIN_DIR>$dir</CLICON_YANG_MAIN_DIR>
  <CLICON_CLI_MODE>operation</CLICON_CLI_MODE>
  <CLICON_CLI_DIR>/usr/local/lib/controller/cli</CLICON_CLI_DIR>
  <CLICON_CLISPEC_DIR>/usr/local/lib/controller/clispec</CLICON_CLISPEC_DIR>
  <CLICON_BACKEND_DIR>/usr/local/lib/controller/backend</CLICON_BACKEND_DIR>
  <CLICON_SOCK>/usr/local/var/controller.sock</CLICON_SOCK>
  <CLICON_BACKEND_PIDFILE>/usr/local/var/controller.pidfile</CLICON_BACKEND_PIDFILE>
  <CLICON_XMLDB_DIR>/usr/local/var/controller</CLICON_XMLDB_DIR>
  <CLICON_STARTUP_MODE>init</CLICON_STARTUP_MODE>
  <CLICON_SOCK_GROUP>clicon</CLICON_SOCK_GROUP>
  <CLICON_STREAM_DISCOVERY_RFC5277>true</CLICON_STREAM_DISCOVERY_RFC5277>
  <CLICON_RESTCONF_USER>www-data</CLICON_RESTCONF_USER>
  <CLICON_RESTCONF_PRIVILEGES>drop_perm</CLICON_RESTCONF_PRIVILEGES>
  <CLICON_RESTCONF_INSTALLDIR>/usr/local/sbin</CLICON_RESTCONF_INSTALLDIR>
  <CLICON_VALIDATE_STATE_XML>true</CLICON_VALIDATE_STATE_XML>
  <CLICON_CLI_HELPSTRING_TRUNCATE>true</CLICON_CLI_HELPSTRING_TRUNCATE>
  <CLICON_CLI_HELPSTRING_LINES>1</CLICON_CLI_HELPSTRING_LINES>
  <CLICON_YANG_SCHEMA_MOUNT>true</CLICON_YANG_SCHEMA_MOUNT>
  <autocli>
     <module-default>true</module-default>
     <list-keyword-default>kw-nokey</list-keyword-default>
     <treeref-state-default>true</treeref-state-default>
     <rule>
       <name>include controller</name>
       <module-name>clixon-controller</module-name>
       <operation>enable</operation>
     </rule>
  </autocli>
</clixon-config>
EOF

cat <<EOF > $fyang
module clixon-test {
    namespace "http://clicon.org/test";
    prefix test;
    import ietf-inet-types { prefix inet; }
    import clixon-controller { prefix ctrl; }
    revision 2023-03-22{
        description "Initial prototype";
    }
    augment "/ctrl:services" {
        list test {
            key service-name;
            leaf service-name {
                type string;
            }
            description "Test service";
            list parameter {
                key name;
                leaf name{
                    type string;
                }
                leaf value{
                    type inet:ipv4-address;
                }
            }
        }
    }
}
EOF

cat <<EOF > $pydir/clixon_example.py
from clixon.clixon import rpc

@rpc()
def setup(root, log):
    for device in root.devices.device:
        for service in root.services.test:
            parameter = service.parameter
            device.config.table.add(parameter)

<<<<<<< HEAD

=======
>>>>>>> 3626ded7
if __name__ == "__main__":
    setup()
EOF


# Reset devices with initial config
. ./reset-devices.sh

if $BE; then
<<<<<<< HEAD
    echo "Kill old backend"
    ${PREFIX} clixon_backend -s init -f $CFG -z

    echo "Start new backend -s init  -f $CFG -D $DBG"
    ${PREFIX} clixon_backend -s init -f $CFG -D $DBG
=======
    new "Kill old backend"
    sudo clixon_backend -s init -f $CFG -z

    new "Start new backend -s init  -f $CFG -D $DBG"
    sudo clixon_backend -s init -f $CFG -D $DBG
>>>>>>> 3626ded7
fi

# Check backend is running
wait_backend

<<<<<<< HEAD
new "Start py server"

python3 /usr/local/bin/clixon_server.py -m $pydir -z > /dev/null || true
sleep 5
python3 /usr/local/bin/clixon_server.py -m $pydir
=======
if $PY; then
    new "Kill existing pyapi"
    python3 /usr/local/bin/clixon_server.py -m $pydir -z > /dev/null || true
    sleep 1

    new "Start py server"
    python3 /usr/local/bin/clixon_server.py -m $pydir
fi
>>>>>>> 3626ded7

# Reset controller
. ./reset-controller.sh

# Tests
new "CLI: syncronize devices"
expectpart "$(${PREFIX} $clixon_cli -1 -f $CFG pull)" 0 ""

new "CLI: Check pre-controller devices configuration"
expectpart "$(${PREFIX} $clixon_cli -1 -f $CFG show configuration xml devices)" 0 "<name>y</name>" --not-- "<value>1.2.3.4</value>"

new "CLI: Configure service"
expectpart "$(${PREFIX} $clixon_cli -1 -f $CFG -m configure set services test cli_test)" 0 ""

# XXX move to error tests
new "CLI: Set invalid value type"
expectpart "$(${PREFIX} $clixon_cli -1 -f $CFG -l o -m configure set services test cli_test parameter x value y)" 255 "CLI syntax error: \"set services test cli_test parameter x value y\": \"y\" is invalid input for cli command: value"

new "CLI: Set valid value type"
expectpart "$(${PREFIX} $clixon_cli -1 -f $CFG -m configure set services test cli_test parameter x value 1.2.3.4)" 0 ""
<<<<<<< HEAD

sleep 2
=======
>>>>>>> 3626ded7

new "CLI: Commit"
expectpart "$(${PREFIX} $clixon_cli -1 -f $CFG -m configure commit)" 0 ""

new "CLI: Check controller services configuration"
expectpart "$(${PREFIX} $clixon_cli -1 -f $CFG show configuration cli)" 0 "^set services test cli_test" "^set services test cli_test parameter x" "^set services test cli_test parameter x value 1.2.3.4"
<<<<<<< HEAD

new "CLI: Check controller devices configuration"
expectpart "$(${PREFIX} $clixon_cli -1 -f $CFG show configuration xml)" 0 "<name>y</name>" "<value>1.2.3.4</value>"

new "Verify containers"
i=1;

for ip in $CONTAINERS; do
    NAME=$IMG$i
=======

new "CLI: Check controller devices configuration"
expectpart "$(${PREFIX} $clixon_cli -1 -f $CFG show configuration xml)" 0 "<name>y</name>" "<value>1.2.3.4</value>"

new "Verify containers"
for i in $(seq 1 $nr); do
    NAME=$IMG$i
    ip=$(sudo docker inspect $NAME -f '{{range .NetworkSettings.Networks}}{{.IPAddress}}{{end}}')
>>>>>>> 3626ded7
    ret=$(${PREFIX} ${clixon_netconf} -qe0 -f $CFG <<EOF
<rpc xmlns="urn:ietf:params:xml:ns:netconf:base:1.0" 
xmlns:nc="urn:ietf:params:xml:ns:netconf:base:1.0" 
message-id="42">
  <get-config>
    <source><running/></source>
    <filter type='subtree'>
      <devices xmlns="http://clicon.org/controller">
        <device>
          <name>$NAME</name>
          <config>
            <table xmlns="urn:example:clixon">
              <parameter>
                 <name>x</name>
              </parameter>
            </table>
          </config>
        </device>
      </devices>
    </filter>
  </get-config>
</rpc>]]>]]>
EOF
       )
<<<<<<< HEAD

    i=$((i+1))

=======
>>>>>>> 3626ded7
    echo "ret:$ret"
    match=$(echo $ret | grep --null -Eo "<rpc-error>") || true
    if [ -n "$match" ]; then
        echo "netconf rpc-error detected"
        exit 1
    fi
    match=$(echo $ret | grep --null -Eo '<config><table xmlns="urn:example:clixon"><parameter><name>x</name><value>1.2.3.4</value></parameter></table></config>') || true
    if [ -z "$match" ]; then
        echo "netconf rpc get-config failed"
        exit 1
    fi
done

if $BE; then
    echo "Kill old backend"
<<<<<<< HEAD
    ${PREFIX} clixon_backend -s init -f $CFG -z
fi

python3 /usr/local/bin/clixon_server.py -m $pydir -z > /dev/null || true

=======
    sudo clixon_backend -s init -f $CFG -z
fi

if $PY; then
    python3 /usr/local/bin/clixon_server.py -m $pydir -z > /dev/null || true
fi

echo "test-cli-edit-commit-push"
>>>>>>> 3626ded7
echo OK<|MERGE_RESOLUTION|>--- conflicted
+++ resolved
@@ -20,12 +20,9 @@
     mkdir $pydir
 fi
 
-<<<<<<< HEAD
-=======
 # If set to false, override starting of clixon_server.py in test (you bring your own)
 : ${PY:=true}
 
->>>>>>> 3626ded7
 cat<<EOF > $CFG
 <clixon-config xmlns="http://clicon.org/config">
   <CLICON_CONFIGFILE>/usr/local/etc/controller.xml</CLICON_CONFIGFILE>
@@ -103,10 +100,6 @@
             parameter = service.parameter
             device.config.table.add(parameter)
 
-<<<<<<< HEAD
-
-=======
->>>>>>> 3626ded7
 if __name__ == "__main__":
     setup()
 EOF
@@ -116,31 +109,16 @@
 . ./reset-devices.sh
 
 if $BE; then
-<<<<<<< HEAD
     echo "Kill old backend"
     ${PREFIX} clixon_backend -s init -f $CFG -z
 
     echo "Start new backend -s init  -f $CFG -D $DBG"
     ${PREFIX} clixon_backend -s init -f $CFG -D $DBG
-=======
-    new "Kill old backend"
-    sudo clixon_backend -s init -f $CFG -z
-
-    new "Start new backend -s init  -f $CFG -D $DBG"
-    sudo clixon_backend -s init -f $CFG -D $DBG
->>>>>>> 3626ded7
 fi
 
 # Check backend is running
 wait_backend
 
-<<<<<<< HEAD
-new "Start py server"
-
-python3 /usr/local/bin/clixon_server.py -m $pydir -z > /dev/null || true
-sleep 5
-python3 /usr/local/bin/clixon_server.py -m $pydir
-=======
 if $PY; then
     new "Kill existing pyapi"
     python3 /usr/local/bin/clixon_server.py -m $pydir -z > /dev/null || true
@@ -149,7 +127,6 @@
     new "Start py server"
     python3 /usr/local/bin/clixon_server.py -m $pydir
 fi
->>>>>>> 3626ded7
 
 # Reset controller
 . ./reset-controller.sh
@@ -170,37 +147,24 @@
 
 new "CLI: Set valid value type"
 expectpart "$(${PREFIX} $clixon_cli -1 -f $CFG -m configure set services test cli_test parameter x value 1.2.3.4)" 0 ""
-<<<<<<< HEAD
 
 sleep 2
-=======
->>>>>>> 3626ded7
 
 new "CLI: Commit"
 expectpart "$(${PREFIX} $clixon_cli -1 -f $CFG -m configure commit)" 0 ""
 
 new "CLI: Check controller services configuration"
 expectpart "$(${PREFIX} $clixon_cli -1 -f $CFG show configuration cli)" 0 "^set services test cli_test" "^set services test cli_test parameter x" "^set services test cli_test parameter x value 1.2.3.4"
-<<<<<<< HEAD
 
 new "CLI: Check controller devices configuration"
 expectpart "$(${PREFIX} $clixon_cli -1 -f $CFG show configuration xml)" 0 "<name>y</name>" "<value>1.2.3.4</value>"
 
 new "Verify containers"
+
 i=1;
 
 for ip in $CONTAINERS; do
     NAME=$IMG$i
-=======
-
-new "CLI: Check controller devices configuration"
-expectpart "$(${PREFIX} $clixon_cli -1 -f $CFG show configuration xml)" 0 "<name>y</name>" "<value>1.2.3.4</value>"
-
-new "Verify containers"
-for i in $(seq 1 $nr); do
-    NAME=$IMG$i
-    ip=$(sudo docker inspect $NAME -f '{{range .NetworkSettings.Networks}}{{.IPAddress}}{{end}}')
->>>>>>> 3626ded7
     ret=$(${PREFIX} ${clixon_netconf} -qe0 -f $CFG <<EOF
 <rpc xmlns="urn:ietf:params:xml:ns:netconf:base:1.0" 
 xmlns:nc="urn:ietf:params:xml:ns:netconf:base:1.0" 
@@ -225,12 +189,9 @@
 </rpc>]]>]]>
 EOF
        )
-<<<<<<< HEAD
 
     i=$((i+1))
 
-=======
->>>>>>> 3626ded7
     echo "ret:$ret"
     match=$(echo $ret | grep --null -Eo "<rpc-error>") || true
     if [ -n "$match" ]; then
@@ -246,14 +207,7 @@
 
 if $BE; then
     echo "Kill old backend"
-<<<<<<< HEAD
     ${PREFIX} clixon_backend -s init -f $CFG -z
-fi
-
-python3 /usr/local/bin/clixon_server.py -m $pydir -z > /dev/null || true
-
-=======
-    sudo clixon_backend -s init -f $CFG -z
 fi
 
 if $PY; then
@@ -261,5 +215,4 @@
 fi
 
 echo "test-cli-edit-commit-push"
->>>>>>> 3626ded7
 echo OK