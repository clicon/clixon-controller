--- conflicted
+++ resolved
@@ -21,11 +21,7 @@
 #
 
 FROM debian:bookworm-slim
-<<<<<<< HEAD
 MAINTAINER Kristofer Hallin <kristofer@sunet.se>
-=======
-MAINTAINER Olof Hagsand <olof@hagsand.se>
->>>>>>> 3626ded7
 
 RUN apt update
 RUN apt install -y emacs-nox git make gcc bison libnghttp2-dev libssl-dev flex python3 python3-pip
@@ -55,10 +51,6 @@
 RUN make
 RUN make install
 RUN ldconfig
-<<<<<<< HEAD
-RUN git switch docker
-=======
->>>>>>> 3626ded7
 
 WORKDIR /clixon/clixon-pyapi
 RUN python3 setup.py install
